--- conflicted
+++ resolved
@@ -90,10 +90,7 @@
     # pylint: disable=W0231
     def __init__(self, address, handler, bind_and_activate=True):
         """Create server."""
-<<<<<<< HEAD
         log.log(10, "Create HTTP server.")
-        server.HTTPServer.__init__(self, address, handler)
-=======
         ipv6 = ":" in address[0]
 
         if ipv6:
@@ -110,7 +107,6 @@
             self.server_bind()
             self.server_activate()
 
->>>>>>> 20d21ea0
         self.acl = acl.load()
     # pylint: enable=W0231
 
