--- conflicted
+++ resolved
@@ -31,11 +31,11 @@
     from collections import OrderedDict
 except ImportError:
     # Python 2.6 has no OrderedDict, use a dict instead
-    OrderedDict = dict # pylint: disable=C0103
+    OrderedDict = dict  # pylint: disable=C0103
 import re
 import xml.etree.ElementTree as ET
 
-from radicale import client, config, ical 
+from radicale import client, config, ical
 
 
 NAMESPACES = {
@@ -57,7 +57,7 @@
         ET.register_namespace("" if short == "D" else short, url)
     else:
         # ... and badly with Python 2.6 and 3.1
-        ET._namespace_map[url] = short # pylint: disable=W0212
+        ET._namespace_map[url] = short  # pylint: disable=W0212
 
 
 CLARK_TAG_REGEX = re.compile(r"""
@@ -171,11 +171,12 @@
 
     return _pretty_xml(multistatus)
 
+
 def delete_collection(uri):
     """Delete the entire collection.
 
     Only works on VCALENDAR for the moment.
-    
+
     """
     deleted = ical.DavItem.delete_collection(ical.DavItem.uri_to_path(uri))
 
@@ -206,17 +207,16 @@
 
     return _pretty_xml(error)
 
+
 def propfind(path, xml_request, calendars, user=None):
     """Read and answer PROPFIND requests.
 
     Read rfc4918-9.1 for info.
 
     """
-    # Reading request. Empty request implies allprop (see RFC)
+    # Reading request, empty request implies allprop
     props = []
-    if not len(xml_request):
-        allprop = True
-    else:
+    if len(xml_request):
         root = ET.fromstring(xml_request.encode("utf8"))
 
         prop_element = root.find(_tag("D", "prop"))
@@ -228,10 +228,13 @@
             if allprop_include is not None:
                 props = [prop.tag for prop in allprop_include]
             allprop = True
+    else:
+        allprop = True
 
     if allprop:
-        props.extend([_tag("D", "resourcetype"), _tag("D", "displayname"), 
-            _tag("D", "getetag"), _tag("D", "getcontenttype"), 
+        props.extend([
+            _tag("D", "resourcetype"), _tag("D", "displayname"),
+            _tag("D", "getetag"), _tag("D", "getcontenttype"),
             _tag("D", "getlastmodified"), _tag("D", "getcontentlength")])
 
     # Writing answer
@@ -248,6 +251,7 @@
 
     return _pretty_xml(multistatus)
 
+
 def _propfind_response_404(path, props):
     """Build and return a PROPFIND response where all items are not found."""
     response = ET.Element(_tag("D", "response"))
@@ -271,7 +275,8 @@
 
     return response
 
-def _propfind_response(path, item, props, user, allprop = False):
+
+def _propfind_response(path, item, props, user, allprop=False):
     """Build and return a PROPFIND response."""
     is_calendar = isinstance(item, ical.DavItem)
     if is_calendar:
@@ -349,22 +354,15 @@
             if tag == _tag("D", "getcontenttype"):
                 element.text = item.content_type
             elif tag == _tag("D", "resourcetype"):
-<<<<<<< HEAD
-                if not item.is_principal:
-                    if isinstance(item, ical.Calendar):
-                        tag = ET.Element(_tag("C", "calendar"))
-                        element.append(tag)
-                    elif isinstance(item, ical.AddressBook):
-                        tag = ET.Element(_tag("CD", "addressbook"))
-                        element.append(tag)
-=======
                 if item.is_principal:
                     tag = ET.Element(_tag("D", "principal"))
                     element.append(tag)
                 else:
-                    tag = ET.Element(_tag("C", "calendar"))
+                    if isinstance(item, ical.Calendar):
+                        tag = ET.Element(_tag("C", "calendar"))
+                    elif isinstance(item, ical.AddressBook):
+                        tag = ET.Element(_tag("CD", "addressbook"))
                     element.append(tag)
->>>>>>> 96dff350
                 tag = ET.Element(_tag("D", "collection"))
                 element.append(tag)
             elif tag == _tag("D", "owner") and item.owner_url:
@@ -496,7 +494,9 @@
     props = [prop.tag for prop in prop_element]
 
     if calendar:
-        if root.tag == _tag("C", "calendar-multiget") or root.tag == _tag("CD", "addressbook-multiget"):
+        if root.tag in (
+                _tag("C", "calendar-multiget"),
+                _tag("CD", "addressbook-multiget")):
             # Read rfc4791-7.9 for info
             hreferences = set(
                 href_element.text for href_element
@@ -545,7 +545,7 @@
                             calendar.headers, calendar.timezones + [item])
                 elif tag == _tag("CD", "address-data"):
                     if isinstance(item, ical.Card):
-                        element.text = ical.serialize_vcard(item) 
+                        element.text = ical.serialize_vcard(item)
                 prop.append(element)
 
             status = ET.Element(_tag("D", "status"))
